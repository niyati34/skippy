--- conflicted
+++ resolved
@@ -22,16 +22,14 @@
 # Optional: Local development proxy port
 VITE_PROXY_PORT=5174
 
-<<<<<<< HEAD
+# Allow client to request a specific model (options.model) when enabled
+# 1/true/yes to allow; blank/0 to disable
+OPENROUTER_ALLOW_CLIENT_MODEL=1
+
 # Local dev servers:
 # - Vite dev server: http://localhost:8080 (may auto-bump to 8081 if busy)
 # - Express API proxy: http://localhost:5174
 # Ensure UNLOCK_SESSION_SECRET is set so /api/unlock issues a cookie in dev.
-=======
-# Allow client to request a specific model (options.model) when enabled
-# 1/true/yes to allow; blank/0 to disable
-OPENROUTER_ALLOW_CLIENT_MODEL=1
->>>>>>> 2d1020f9
 
 # Optional: Production base URL for client fallback (e.g., your Vercel URL)
 # VITE_PROD_URL=https://skippy-kohl.vercel.app
