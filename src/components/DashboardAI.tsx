import { useState, useRef } from "react";
import { Button } from "@/components/ui/button";
import { Input } from "@/components/ui/input";
import { Card } from "@/components/ui/card";
import {
  Dialog,
  DialogContent,
  DialogDescription,
  DialogFooter,
  DialogHeader,
  DialogTitle,
} from "@/components/ui/dialog";
import {
  AlertDialog,
  AlertDialogAction,
  AlertDialogCancel,
  AlertDialogContent,
  AlertDialogDescription,
  AlertDialogFooter,
  AlertDialogHeader,
  AlertDialogTitle,
} from "@/components/ui/alert-dialog";
import {
  Mic,
  Send,
  Upload,
  MessageCircle,
  Image,
  Calendar,
  BookOpen,
  Gamepad2,
  FileText,
} from "lucide-react";
import { useToast } from "@/hooks/use-toast";
import {
  callOpenRouter,
  ChatMessage,
  analyzeFileContent,
  generateScheduleFromContent,
  generateTimetableFromContent,
  generateFlashcards,
  generateFunLearning,
  generateNotesFromContent,
  extractTextFromImage,
} from "@/services/openrouter";
import {
  Orchestrator,
  BuddyAgent,
  NotesAgent,
  PlannerAgent,
  FlashcardAgent,
  FunAgent,
} from "@/lib/agent";
import { parseIntent } from "@/lib/intent";
import {
  processUploadedFile,
  FileProcessingResult,
  extractFileContent,
} from "@/services/fileProcessor";
import {
  FlashcardStorage,
  NotesStorage,
  ScheduleStorage,
  TimetableStorage,
  FileHistoryStorage,
} from "@/lib/storage";
import { createDefaultOrchestrator } from "@/lib/agent";
import { BuddyMemoryStorage } from "@/lib/storage";

interface DashboardAIProps {
  onScheduleUpdate: (items: any[]) => void;
  onFlashcardsUpdate: (cards: any[]) => void;
  onFunLearningUpdate: (content: string, type: string) => void;
  onNotesUpdate: (notes: any[]) => void;
}

const DashboardAI = ({
  onScheduleUpdate,
  onFlashcardsUpdate,
  onFunLearningUpdate,
  onNotesUpdate,
}: DashboardAIProps) => {
  const orchestrator = createDefaultOrchestrator();
  // Generate day-wise summary for Google Calendar style display
  const generateDayWiseSummary = (classes: any[]): string => {
    const days = [
      "Monday",
      "Tuesday",
      "Wednesday",
      "Thursday",
      "Friday",
      "Saturday",
      "Sunday",
    ];
    let summary = "";

    days.forEach((day) => {
      const dayClasses = classes.filter((cls) => cls.day === day);
      if (dayClasses.length > 0) {
        // Sort by time
        dayClasses.sort((a, b) => a.time.localeCompare(b.time));

        summary += `\n**${day}:** `;
        const classDetails = dayClasses.map((cls) => {
          const timeRange = cls.endTime
            ? `${cls.time}-${cls.endTime}`
            : cls.time;
          const location = cls.room ? ` (${cls.room})` : "";
          return `${timeRange} ${cls.title}${location}`;
        });
        summary += classDetails.join(", ");
      }
    });

    return summary;
  };

  const [messages, setMessages] = useState<ChatMessage[]>([
    {
      role: "assistant",
      content:
        "Hi, I'm Skippy. I can analyze files, create schedules, generate flashcards, and organize notes. Upload a file or ask a question to begin.",
    },
  ]);
  const [inputText, setInputText] = useState("");
  const [isLoading, setIsLoading] = useState(false);
  const [isListening, setIsListening] = useState(false);
  const [showConfirmDialog, setShowConfirmDialog] = useState(false);
  const [showScheduleConfirm, setShowScheduleConfirm] = useState(false);
  const [showFlashcardOptions, setShowFlashcardOptions] = useState(false);
  const [showMultiContentDialog, setShowMultiContentDialog] = useState(false);
  const [detectedSchedule, setDetectedSchedule] = useState<any[]>([]);
  const [detectedContent, setDetectedContent] = useState<string>("");
  const [contentAnalysis, setContentAnalysis] = useState<any>(null);
  const [fileAnalysis, setFileAnalysis] = useState<any>(null);
  const [currentFile, setCurrentFile] = useState<File | null>(null);
  const fileInputRef = useRef<HTMLInputElement>(null);
  const { toast } = useToast();
  const orchestrator = new Orchestrator([
    new NotesAgent(),
    new PlannerAgent(),
    new FlashcardAgent(),
    // handle fun learning before buddy fallback
    new FunAgent(),
    new BuddyAgent(),
  ]);

  const handleVoiceInput = async () => {
    if (
      !("webkitSpeechRecognition" in window) &&
      !("SpeechRecognition" in window)
    ) {
      toast({
        title: "Voice not supported",
        description: "Please use text input instead.",
        variant: "destructive",
      });
      return;
    }

    const SpeechRecognition =
      (window as any).webkitSpeechRecognition ||
      (window as any).SpeechRecognition;
    const recognition = new SpeechRecognition();

    recognition.continuous = false;
    recognition.interimResults = false;
    recognition.lang = "en-US";

    recognition.onstart = () => {
      setIsListening(true);
      toast({
        title: "Listening...",
        description: "Speak now!",
      });
    };

    recognition.onresult = (event) => {
      const transcript = event.results[0][0].transcript;
      setInputText(transcript);
      handleSubmit(transcript);
    };

    recognition.onerror = () => {
      setIsListening(false);
      toast({
        title: "Voice recognition failed",
        description: "Please try again or use text input.",
        variant: "destructive",
      });
    };

    recognition.onend = () => {
      setIsListening(false);
    };

    recognition.start();
  };

  const splitIntoChunks = (text: string) => {
    const sentences = text.split(/[.!?]+/).filter((s) => s.trim());
    const chunks = [];
    let currentChunk = "";

    for (const sentence of sentences) {
      const lines = (currentChunk + sentence).split("\n");
      if (lines.length > 2) {
        if (currentChunk) chunks.push(currentChunk.trim());
        currentChunk = sentence.trim() + ".";
      } else {
        currentChunk += (currentChunk ? " " : "") + sentence.trim() + ".";
      }
    }

    if (currentChunk) chunks.push(currentChunk.trim());
    return chunks.length > 0 ? chunks : [text];
  };

  const speakMessage = (message: string) => {
    if ("speechSynthesis" in window) {
      window.speechSynthesis.cancel();

      const chunks = splitIntoChunks(message);
      let currentChunk = 0;

      const speakNextChunk = () => {
        if (currentChunk < chunks.length) {
          const utterance = new SpeechSynthesisUtterance(chunks[currentChunk]);
          utterance.rate = 0.9;
          utterance.pitch = 1.1;
          utterance.volume = 0.8;

          utterance.onend = () => {
            currentChunk++;
            if (currentChunk < chunks.length) {
              setTimeout(speakNextChunk, 800); // Pause between chunks
            }
          };

          window.speechSynthesis.speak(utterance);
        }
      };

      setTimeout(speakNextChunk, 200);
    }
  };

  const speakMessageWithElevenLabs = async (message: string) => {
    try {
      // For now, use built-in speech synthesis as fallback
      // In production, you would integrate with ElevenLabs API here
      speakMessage(message);

      // ElevenLabs integration would look like:
      // const response = await fetch('https://api.elevenlabs.io/v1/text-to-speech/voice-id', {
      //   method: 'POST',
      //   headers: {
      //     'xi-api-key': 'your-api-key',
      //     'Content-Type': 'application/json'
      //   },
      //   body: JSON.stringify({
      //     text: message,
      //     voice_settings: { stability: 0.75, similarity_boost: 0.75 }
      //   })
      // });
      // const audioBlob = await response.blob();
      // const audio = new Audio(URL.createObjectURL(audioBlob));
      // audio.play();
    } catch (error) {
      console.error("Voice synthesis error:", error);
      speakMessage(message); // Fallback to built-in speech
    }
  };

  const handleSubmit = async (text?: string) => {
    const messageText = text || inputText;
    if (!messageText.trim() || isLoading) return;

    const userMessage: ChatMessage = { role: "user", content: messageText };
    setMessages((prev) => [...prev, userMessage]);
    setInputText("");
    setIsLoading(true);

    try {
<<<<<<< HEAD
      // 1) Try orchestrator (auto-acts on commands, persists and returns artifacts)
      const result = await orchestrator.handle({ text: messageText });
      if (result && (result.artifacts || result.summary)) {
        // Route artifacts to UI
        const arts: any = result.artifacts || {};
        if (Array.isArray(arts.notes) && arts.notes.length)
          onNotesUpdate(arts.notes);
        if (Array.isArray(arts.flashcards) && arts.flashcards.length)
          onFlashcardsUpdate(arts.flashcards);
        if (Array.isArray(arts.schedule) && arts.schedule.length)
          onScheduleUpdate(arts.schedule);
        if (arts.fun && typeof arts.fun.content === "string")
          onFunLearningUpdate(arts.fun.content, arts.fun.type || "story");

        const assistantMessage: ChatMessage = {
          role: "assistant",
          content: toPlainText(result.summary || "Done."),
        };
        setMessages((prev) => [...prev, assistantMessage]);
        // Activity panel removed per request
        speakMessageWithElevenLabs(assistantMessage.content);
        setIsLoading(false);
        setInputText("");
        return;
      }

      // 2) Fallback lightweight intent handler (legacy direct generators)
=======
      // 1) Try centralized orchestrator (now wired to real tools)
      try {
        const result = await orchestrator.handle({ text: messageText });
        const summary = result?.summary ? toPlainText(result.summary) : "";
        const arts = result?.artifacts || {};
        let consumed = false;

        if (arts.notes && Array.isArray(arts.notes) && arts.notes.length) {
          onNotesUpdate(arts.notes);
          consumed = true;
        }
        if (
          arts.flashcards &&
          Array.isArray(arts.flashcards) &&
          arts.flashcards.length
        ) {
          onFlashcardsUpdate(
            arts.flashcards.map((c: any) => ({
              question: c.question || c.front || "Question",
              answer: c.answer || c.back || "Answer",
              category: c.category || "General",
            }))
          );
          consumed = true;
        }
        if (
          arts.schedule &&
          Array.isArray(arts.schedule) &&
          arts.schedule.length
        ) {
          onScheduleUpdate(arts.schedule);
          consumed = true;
        }
        if (arts.fun && arts.fun.content) {
          onFunLearningUpdate(arts.fun.content, arts.fun.type || "story");
          consumed = true;
        }

        if (summary) {
          const a: ChatMessage = { role: "assistant", content: summary };
          setMessages((p) => [...p, a]);
          speakMessageWithElevenLabs(a.content);
        }

        if (consumed || summary) {
          setIsLoading(false);
          setInputText("");
          return;
        }
      } catch {}

      // 2) Intent detection: run generators directly when asked (temporary until all agents fully cover flows)
>>>>>>> 2d1020f9
      const intentHandled = await handleIntentCommand(messageText);
      if (intentHandled) {
        // Activity panel removed per request
        setIsLoading(false);
        setInputText("");
        return;
      }

      // 3) Otherwise, do a short general chat reply
      const systemPrompt: ChatMessage = {
        role: "system",
        content:
          "You are Skippy, an AI study assistant. Be concise and plain text only (no emojis, no markdown, no bullet points). Keep replies to 2–4 short sentences. Ask at most one clarifying question.",
      };

      const response = await callOpenRouter([
        systemPrompt,
        ...messages.slice(-6),
        userMessage,
      ]);
      const clean = toPlainText(response);
      const assistantMessage: ChatMessage = {
        role: "assistant",
        content: clean,
      };
      setMessages((prev) => [...prev, assistantMessage]);
      // Activity panel removed per request
      speakMessageWithElevenLabs(clean);
    } catch (error) {
      toast({
        title: "Error",
        description: "Failed to get AI response. Please try again.",
        variant: "destructive",
      });
    } finally {
      setIsLoading(false);
    }
  };

  // Lightweight intent handler for quick actions from chat input
  const handleIntentCommand = async (raw: string): Promise<boolean> => {
    const s = raw.trim();
    const lower = s.toLowerCase();

    // helpers
    const after = (re: RegExp) => (s.match(re)?.[1] || s).trim();

    try {
      // Flashcards
      if (/(make|create|generate)\s+(some\s+)?flashcards?\b/i.test(s)) {
        const content = after(
          /flashcards?\s*(?:from|about|on|for)?\s*[:\-]?\s*(.*)$/i
        );
        if (content.length < 15) return false; // need some content
        const cards = await generateFlashcards(content);
        if (Array.isArray(cards) && cards.length > 0) {
          onFlashcardsUpdate(
            cards.map((c: any) => ({
              question: c.question || c.front || "Question",
              answer: c.answer || c.back || "Answer",
              category: c.category || "General",
            }))
          );
          const msg: ChatMessage = {
            role: "assistant",
            content: `Created ${cards.length} flashcards from your prompt. They’re in the Flash Cards tab.`,
          };
          setMessages((p) => [...p, { role: "user", content: s }, msg]);
          speakMessageWithElevenLabs(
            `I made ${cards.length} flashcards. Check the Flash Cards tab.`
          );
          return true;
        }
        const msg: ChatMessage = {
          role: "assistant",
          content:
            "I couldn’t extract enough content to make flashcards. Try adding more detail or paste text.",
        };
        setMessages((p) => [...p, { role: "user", content: s }, msg]);
        return true;
      }

      // Notes
      if (/(make|create|generate)\s+(study\s+)?notes?\b/i.test(s)) {
        const content =
          after(/notes?\s*(?:from|about|on|for)?\s*[:\-]?\s*(.*)$/i) || s;
        if (content.length < 30) return false;
        const notes = await generateNotesFromContent(content, "chat-input");
        if (Array.isArray(notes) && notes.length > 0) {
          onNotesUpdate(notes);
          const msg: ChatMessage = {
            role: "assistant",
            content: `Created ${notes.length} structured notes. View them in Notes Manager.`,
          };
          setMessages((p) => [...p, { role: "user", content: s }, msg]);
          speakMessageWithElevenLabs(
            `Your notes are ready in the Notes Manager.`
          );
          return true;
        }
        setMessages((p) => [
          ...p,
          { role: "user", content: s },
          {
            role: "assistant",
            content:
              "I couldn’t create notes from that. Please paste the text or upload a file for best results.",
          },
        ]);
        return true;
      }

      // Schedule / Timetable
      if (
        /(make|create|generate|build)\s+.*(schedule|timetable|calendar)\b/i.test(
          s
        )
      ) {
        const content =
          after(
            /(?:schedule|timetable|calendar)\s*(?:from|about|on|for)?\s*[:\-]?\s*(.*)$/i
          ) || s;
        if (content.length < 20) return false;
        const items = await generateScheduleFromContent(content);
        if (Array.isArray(items) && items.length > 0) {
          onScheduleUpdate(items);
          const summary = items
            .slice(0, 3)
            .map(
              (i: any) => `${i.title} - ${i.date}${i.time ? ` ${i.time}` : ""}`
            )
            .join("; ");
          setMessages((p) => [
            ...p,
            { role: "user", content: s },
            {
              role: "assistant",
              content: `Added ${
                items.length
              } schedule items. Example: ${summary}${
                items.length > 3 ? " …" : ""
              }`,
            },
          ]);
          speakMessageWithElevenLabs(
            `I added ${items.length} schedule items to your calendar.`
          );
          return true;
        }
        setMessages((p) => [
          ...p,
          { role: "user", content: s },
          {
            role: "assistant",
            content:
              "I didn’t find clear dates or times. Add specific dates/times or upload a schedule file.",
          },
        ]);
        return true;
      }

      // Fun learning (story/quiz/poem/etc.)
      const funMatch = s.match(/(story|quiz|poem|song|rap|riddle|game)/i);
      if (funMatch && /(make|create|generate)\b/i.test(s)) {
        const kind = funMatch[1].toLowerCase();
        const content =
          after(
            new RegExp(
              `${kind}\\s*(?:about|from|on|for)?\\s*[:\\-]?\\s*(.*)$`,
              "i"
            )
          ) || s;
        if (content.length < 15) return false;
        const out = await generateFunLearning(content, kind);
        onFunLearningUpdate(out, kind);
        setMessages((p) => [
          ...p,
          { role: "user", content: s },
          {
            role: "assistant",
            content: `Created a ${kind}. See the Fun Learning tab.`,
          },
        ]);
        speakMessageWithElevenLabs(`Your ${kind} is ready in Fun Learning.`);
        return true;
      }
    } catch (e) {
      console.warn("Intent handler failed:", e);
      return false;
    }

    return false;
  };

  // Convert any AI output to concise plain text (no emojis, bullets, asterisks, markdown)
  function toPlainText(text: string): string {
    if (!text) return "";
    let t = text
      .replace(/^\s*#{1,6}\s*/gm, "")
      .replace(/^\s*[-*•]\s+/gm, "")
      .replace(/\*\*(.*?)\*\*/g, "$1")
      .replace(/\*(.*?)\*/g, "$1")
      .replace(/[\u{1F300}-\u{1FAFF}\u{2600}-\u{27BF}]/gu, "")
      .replace(/[\t ]+/g, " ")
      .replace(/\s*\n\s*/g, " ")
      .trim();
    const parts = t.split(/(?<=[.!?])\s+/).slice(0, 4);
    return parts.join(" ").trim();
  }

  const processFileContent = async (file: File) => {
    setIsLoading(true);

    try {
      let content = "";

      // Use proper file extraction that handles all file types
      console.log("Extracting content from:", file.name, file.type);
      content = await extractFileContent(file);
      console.log("Content extracted, length:", content.length);

      // AI Analysis Phase with robust error handling
      try {
        console.log("Starting content analysis for:", file.name);
        const analysis = await analyzeFileContent(content, file.name);
        console.log("Analysis result:", analysis);
        setFileAnalysis(analysis);

        // Always generate notes first (auto-processed)
        try {
          const notes = await generateNotesFromContent(content, file.name);
          onNotesUpdate(notes);
          console.log("Notes generated successfully");
        } catch (notesError) {
          console.error(
            "Notes generation failed, creating fallback:",
            notesError
          );
          const fallbackNotes = [
            {
              id: Date.now().toString(),
              title: `Notes from ${file.name}`,
              content: `# ${
                file.name
              }\n\nDocument uploaded successfully.\n\n**Content Preview:**\n${content.substring(
                0,
                500
              )}${
                content.length > 500 ? "..." : ""
              }\n\n**Note:** AI analysis failed (${
                notesError.message
              }). Please review the content manually.\n\n**File Details:**\n- Size: ${(
                file.size / 1024
              ).toFixed(2)} KB\n- Upload Time: ${new Date().toLocaleString()}`,
              source: "manual",
              category: "General",
              createdAt: new Date().toISOString(),
              tags: ["manual-upload", "pending-analysis"],
            },
          ];
          onNotesUpdate(fallbackNotes);
        }

        // Handle schedule content with auto-processing for exam schedules
        if (analysis.hasScheduleData && analysis.scheduleItems > 0) {
          console.log("Schedule detected, processing...");
          try {
            const scheduleItems = await generateScheduleFromContent(content);
            console.log("Generated schedule items:", scheduleItems);

            if (scheduleItems.length > 0) {
              // Auto-add to schedule for exam/schedule files
              if (
                file.name.toLowerCase().includes("exam") ||
                file.name.toLowerCase().includes("schedule") ||
                file.name.toLowerCase().includes("timetable")
              ) {
                onScheduleUpdate(scheduleItems);

                const successMessage: ChatMessage = {
                  role: "assistant",
                  content: `🎉 **Exam Schedule Added!** 📅\n\n**${file.name}** has been processed and added to your Schedule Manager!\n\n✅ **Added:** ${scheduleItems.length} schedule item(s)\n📝 **Notes:** Already saved\n\n**Ready for more!** Upload another file or ask me questions about your schedule! 🚀`,
                };
                setMessages((prev) => [...prev, successMessage]);
                speakMessageWithElevenLabs(
                  `Perfect! I've added your exam schedule with ${scheduleItems.length} items to the Schedule Manager. Everything is ready!`
                );
                return;
              } else {
                // Show confirmation for other files
                setDetectedSchedule(scheduleItems);
                setShowScheduleConfirm(true);
                return;
              }
            }
          } catch (scheduleError) {
            console.error(
              "Schedule generation failed, auto-creating basic schedule:",
              scheduleError
            );

            // Auto-create basic schedule for exam files even on API failure
            if (
              file.name.toLowerCase().includes("exam") ||
              file.name.toLowerCase().includes("schedule")
            ) {
              const basicSchedule = [
                {
                  id: crypto.randomUUID(),
                  title: file.name.replace(".pdf", "").replace(/[_-]/g, " "),
                  date: new Date(Date.now() + 7 * 24 * 60 * 60 * 1000)
                    .toISOString()
                    .split("T")[0],
                  time: "09:00",
                  type: "exam" as const,
                  priority: "high" as const,
                  description: `Exam schedule from ${file.name}`,
                },
              ];
              onScheduleUpdate(basicSchedule);

              const successMessage: ChatMessage = {
                role: "assistant",
                content: `🎉 **Schedule Created!** 📅\n\nI've processed **${file.name}** and added it to your Schedule Manager!\n\n✅ **Added:** 1 exam schedule\n📝 **Notes:** Already saved\n\n**Perfect!** Your exam schedule is now ready. Upload more files or ask me anything! 🚀`,
              };
              setMessages((prev) => [...prev, successMessage]);
              speakMessageWithElevenLabs(
                "Great! I've created your exam schedule and added it to the Schedule Manager!"
              );
              return;
            }
          }
        }

        // Handle timetable content for day-wise organization
        if (
          file.name.toLowerCase().includes("timetable") ||
          file.name.toLowerCase().includes("class") ||
          file.name.toLowerCase().includes("schedule") ||
          content.toLowerCase().includes("monday") ||
          content.toLowerCase().includes("tuesday") ||
          content.toLowerCase().includes("weekly")
        ) {
          console.log("🗓️ Timetable detected, extracting day-wise classes...");
          try {
            const timetableClasses = await generateTimetableFromContent(
              content,
              file.name
            );
            console.log("🗓️ Extracted timetable classes:", timetableClasses);

            if (timetableClasses.length > 0) {
              // Store in day-wise timetable
              const updatedTimetable =
                TimetableStorage.addClasses(timetableClasses);

              // Generate day-wise summary for user
              const daysSummary = generateDayWiseSummary(timetableClasses);

              const successMessage: ChatMessage = {
                role: "assistant",
                content: `🎉 **Expert Timetable Extraction Complete!** 📅\n\n**${file.name}** has been processed with Google Calendar-style organization!\n\n✅ **Extracted:** ${timetableClasses.length} classes organized by days\n📊 **Day-wise Summary:**\n${daysSummary}\n\n🔄 **Recurring:** All classes repeat weekly\n📅 **Storage:** Organized Monday-Sunday for perfect display\n\n**Perfect!** Check the Weekly Timetable tab to see your expertly organized schedule! 🚀`,
              };
              setMessages((prev) => [...prev, successMessage]);

              // Also convert timetable classes to calendar items for the regular schedule view
              const calendarItems = timetableClasses.map((cls) => ({
                id: cls.id,
                title: cls.title,
                date: new Date().toISOString().split("T")[0], // Today's date as placeholder
                time: cls.time,
                endTime: cls.endTime,
                type: "class" as const,
                priority: "medium" as const,
                description: `${cls.type} - ${cls.day}${
                  cls.room ? ` in ${cls.room}` : ""
                }${cls.instructor ? ` with ${cls.instructor}` : ""}`,
                room: cls.room,
                instructor: cls.instructor,
                recurring: true,
                source: file.name,
              }));

              onScheduleUpdate(calendarItems);

              speakMessageWithElevenLabs(
                `Excellent! I've organized your timetable with ${timetableClasses.length} classes by days of the week. Your weekly schedule is now ready!`
              );
              return;
            }
          } catch (timetableError) {
            console.error("🗓️ Timetable extraction failed:", timetableError);
          }
        }

        // Determine processing workflow based on analysis
        if (
          analysis.hasEducationalContent &&
          analysis.educationalConcepts > 0
        ) {
          // Educational content workflow
          await handleEducationalContentWorkflow(analysis, content, file.name);
        } else {
          // General notes workflow
          await handleGeneralNotesWorkflow(analysis, file.name);
        }
      } catch (analysisError) {
        console.error(
          "Complete analysis failure, using intelligent fallback:",
          analysisError
        );

        // Intelligent fallback based on filename
        if (
          file.name.toLowerCase().includes("exam") ||
          file.name.toLowerCase().includes("schedule") ||
          file.name.toLowerCase().includes("timetable")
        ) {
          // Auto-create schedule for exam files
          const basicSchedule = [
            {
              id: crypto.randomUUID(),
              title: file.name.replace(".pdf", "").replace(/[_-]/g, " "),
              date: new Date(Date.now() + 7 * 24 * 60 * 60 * 1000)
                .toISOString()
                .split("T")[0],
              time: "09:00",
              type: "exam" as const,
              priority: "high" as const,
              description: `Exam schedule from ${file.name}`,
            },
          ];
          onScheduleUpdate(basicSchedule);

          const successMessage: ChatMessage = {
            role: "assistant",
            content: `🎉 **Schedule Created!** 📅\n\nI've processed **${file.name}** and added it to your Schedule Manager!\n\n✅ **Added:** 1 schedule item\n📝 **Notes:** Already saved\n\n**Everything ready!** 🚀`,
          };
          setMessages((prev) => [...prev, successMessage]);
          speakMessageWithElevenLabs(
            "Perfect! I've created your exam schedule!"
          );
          return;
        }

        // For other files, just confirm notes were saved
        const generalMessage: ChatMessage = {
          role: "assistant",
          content: `📄 **File Processed!**\n\n**${file.name}** has been uploaded and saved to your Notes Manager.\n\n📝 **Notes:** ✅ Saved for review\n\n**What's next?** Upload more files or ask me questions! 🚀`,
        };
        setMessages((prev) => [...prev, generalMessage]);
        speakMessageWithElevenLabs(
          `I've saved your file ${file.name} to the Notes Manager!`
        );
      }
    } catch (error) {
      console.error("File processing error:", error);
      toast({
        title: "Processing Error",
        description: `Failed to process "${file.name}". The file may be corrupted or in an unsupported format.`,
        variant: "destructive",
      });

      // Create basic notes even on error
      const errorNotes = [
        {
          id: Date.now().toString(),
          title: `${file.name} - Processing Failed`,
          content: `File upload attempted but processing failed. Please try re-uploading or contact support if the issue persists.\n\nFile details:\n- Name: ${
            file.name
          }\n- Size: ${(file.size / 1024).toFixed(2)} KB\n- Type: ${file.type}`,
          source: "error",
          category: "general",
          createdAt: new Date().toISOString(),
          tags: ["error", "upload-failed"],
        },
      ];
      onNotesUpdate(errorNotes);
    } finally {
      setIsLoading(false);
    }
  };

  const handleSchedulePriorityWorkflow = async (
    analysis: any,
    content: string,
    fileName: string
  ) => {
    // Extract schedule items first
    const scheduleItems = await generateScheduleFromContent(content);

    // Convert to calendar format with proper dates and reminders
    const calendarItems = scheduleItems.map((item) => ({
      ...item,
      id: Date.now() + Math.random().toString(),
      type: item.category || "assignment",
      priority: item.priority || "medium",
      time: item.dueTime || "09:00",
      date: item.dueDate || new Date().toISOString().split("T")[0],
    }));

    const confirmationMessage: ChatMessage = {
      role: "assistant",
      content: `📅 **Timetable/Assignment Analysis Complete!** 📁\n\n**${fileName}** contains:\n📅 **${
        analysis.scheduleItems
      } Schedule Items** detected\n🎓 Educational Content: ${
        analysis.hasEducationalContent ? "Yes" : "No"
      }\n📝 General Notes: ✅ Auto-saved\n\n**Detected Items:**\n${calendarItems
        .slice(0, 3)
        .map(
          (item, i) =>
            `${i + 1}. ${item.title} - ${item.date}${
              item.time ? ` at ${item.time}` : ""
            }`
        )
        .join("\n")}${
        calendarItems.length > 3
          ? `\n... and ${calendarItems.length - 3} more`
          : ""
      }\n\n**I can create a smart calendar with:**\n🗓️ Month view with all assignments\n⏰ Reminder notifications\n🎯 Priority-based color coding\n📊 Deadline tracking\n\n**What would you like me to do?**\n✅ Create smart calendar with all items\n⚙️ Let me review and select specific items\n❌ Skip calendar creation${
        analysis.hasEducationalContent
          ? "\n🎓 Also create flashcards from educational content?"
          : ""
      }`,
    };

    setMessages((prev) => [...prev, confirmationMessage]);
    speakMessageWithElevenLabs(
      `I found ${analysis.scheduleItems} timetable items in your file. I can create a smart calendar with reminders and deadline tracking. Would you like me to set this up?`
    );

    // Store for user confirmation
    setCurrentFile({
      name: fileName,
      scheduleItems: calendarItems,
      hasEducational: analysis.hasEducationalContent,
      content,
    } as any);
    setShowConfirmDialog(true);
  };

  const handleEducationalContentWorkflow = async (
    analysis: any,
    content: string,
    fileName: string
  ) => {
    const confirmationMessage: ChatMessage = {
      role: "assistant",
      content: `🎓 **Educational Content Detected!** 📚\n\n**${fileName}** contains:\n🎓 **${
        analysis.educationalConcepts
      } Educational Concepts** found\n📝 General Notes: ✅ Auto-saved\n\n**Key Topics Identified:**\n${analysis.keyTopics
        .slice(0, 4)
        .map((topic, i) => `• ${topic}`)
        .join(
          "\n"
        )}\n\n**I can create learning materials:**\n📚 **Flashcards** - Generate Q&A cards from key concepts\n🎯 **Fun Learning** - Create interactive learning activities\n📝 **Notes Only** - Already saved as reference notes\n\n**What would you prefer?**`,
    };

    setMessages((prev) => [...prev, confirmationMessage]);
    speakMessageWithElevenLabs(
      `I detected educational content with ${analysis.educationalConcepts} key concepts. What type of learning materials would you like me to create?`
    );

    setCurrentFile({ name: fileName, content, isEducational: true } as any);
    setShowConfirmDialog(true);
  };

  const handleGeneralNotesWorkflow = async (
    analysis: any,
    fileName: string
  ) => {
    const completionMessage: ChatMessage = {
      role: "assistant",
      content: `📝 **File Processed Successfully!** ✅\n\n**${fileName}** has been analyzed:\n📝 **Notes Created** - Comprehensive notes saved to Notes Manager\n🔍 **Content Type:** ${
        analysis.contentType
      }\n📊 **Confidence:** ${Math.round(
        analysis.confidence * 100
      )}%\n\n**Summary:** ${
        analysis.summary
      }\n\n**What's Next?**\nYour notes are ready for review! You can:\n• View them in the Notes Manager\n• Ask me questions about the content\n• Upload additional files to build your knowledge base\n\nAnything else you'd like me to help with?`,
    };

    setMessages((prev) => [...prev, completionMessage]);
    speakMessageWithElevenLabs(
      `Perfect! I've created comprehensive notes from ${fileName}. They're now saved in your Notes Manager for future reference.`
    );

    toast({
      title: "Notes Created! 📝",
      description: `Comprehensive notes saved from ${fileName}`,
    });
  };

  const handleFileUpload = async (
    event: React.ChangeEvent<HTMLInputElement>
  ) => {
    const file = event.target.files?.[0];
    if (!file) return;

    // Reset file input
    if (fileInputRef.current) {
      fileInputRef.current.value = "";
    }

    // File size check (10MB limit)
    if (file.size > 10 * 1024 * 1024) {
      toast({
        title: "File too large",
        description: "Please upload files smaller than 10MB.",
        variant: "destructive",
      });
      return;
    }

    // Add user message
    const userMessage: ChatMessage = {
      role: "user",
      content: `📎 Uploaded: ${file.name} (${(file.size / 1024).toFixed(
        2
      )} KB)`,
    };
    setMessages((prev) => [...prev, userMessage]);

    // Start processing with new service
    setIsLoading(true);
    speakMessageWithElevenLabs(
      "I'll analyze this file and create flashcards and notes for you! Give me a moment..."
    );

    try {
      // Process the file using our new service
      const result: FileProcessingResult = await processUploadedFile(file);

      if (result.success) {
        // Store flashcards in localStorage
        if (result.flashcards.length > 0) {
          const savedFlashcards = FlashcardStorage.addBatch(
            result.flashcards.map((card) => ({
              ...card,
              source: file.name,
            }))
          );
          console.log("Saved flashcards:", savedFlashcards);
        }

        // Store notes in localStorage
        if (result.notes.length > 0) {
          const savedNotes = NotesStorage.addBatch(
            result.notes.map((note) => ({
              ...note,
              source: file.name,
            }))
          );
          console.log("Saved notes:", savedNotes);
        }

        // Store schedule items in localStorage
        if (result.scheduleItems.length > 0) {
          const savedScheduleItems = ScheduleStorage.addBatch(
            result.scheduleItems.map((item) => ({
              ...item,
              source: file.name,
            }))
          );
          console.log("Saved schedule items:", savedScheduleItems);
        }

        // Save file processing history
        FileHistoryStorage.add({
          fileName: file.name,
          fileType: file.type,
          contentType: "mixed",
          flashcardsGenerated: result.flashcards.length,
          notesGenerated: result.notes.length,
          scheduleItemsGenerated: result.scheduleItems.length,
        });

        // Update the parent components
        if (result.flashcards.length > 0) {
          onFlashcardsUpdate(result.flashcards);
        }
        if (result.notes.length > 0) {
          onNotesUpdate(result.notes);
        }
        if (result.scheduleItems.length > 0) {
          onScheduleUpdate(result.scheduleItems);
        }

        // Create success message
        const successMessage =
          `🎉 Successfully processed "${file.name}"!\n\n` +
          `✅ Generated:\n` +
          `• ${result.flashcards.length} flashcards\n` +
          `• ${result.notes.length} notes\n` +
          `• ${result.scheduleItems.length} schedule items\n\n` +
          `All content has been automatically saved and is now available in your dashboard sections!`;

        const assistantMessage: ChatMessage = {
          role: "assistant",
          content: successMessage,
        };
        setMessages((prev) => [...prev, assistantMessage]);
        speakMessageWithElevenLabs(
          "Perfect! I've processed your file and created flashcards and notes for you. Check your dashboard sections to see everything I've generated!"
        );

        // Show success toast
        toast({
          title: "🎉 File Processed Successfully!",
          description: `Generated ${result.flashcards.length} flashcards, ${result.notes.length} notes, and ${result.scheduleItems.length} schedule items.`,
        });
      } else {
        // Handle failed processing
        throw new Error(result.error || "Failed to process file");
      }
    } catch (error) {
      console.error("File processing error:", error);

      let errorMessage = "";
      let toastDescription = "";

      if (error instanceof Error) {
        if (
          error.message.includes("PDF processing is temporarily unavailable")
        ) {
          errorMessage = error.message;
          toastDescription =
            "PDF processing unavailable - please see suggested alternatives";
        } else if (error.message.includes("No readable text found in PDF")) {
          errorMessage =
            `📄 This PDF doesn't contain readable text.\n\n` +
            `This might be:\n` +
            `• A scanned document (image-based PDF)\n` +
            `• A PDF with only images\n` +
            `• A corrupted file\n\n` +
            `Try:\n` +
            `• Using a PDF with selectable text\n` +
            `• Converting scanned PDFs to text first\n` +
            `• Copy-pasting the content directly`;
          toastDescription = "PDF contains no readable text";
        } else if (error.message.includes("No text found in image")) {
          errorMessage =
            `🖼️ No text detected in this image.\n\n` +
            `Make sure your image:\n` +
            `• Contains clear, readable text\n` +
            `• Has good contrast and resolution\n` +
            `• Text is not too small or blurry\n\n` +
            `Supported image formats: JPG, PNG, GIF, BMP, WEBP`;
          toastDescription = "No text found in image";
        } else if (error.message.includes("Unable to extract text from PDF")) {
          errorMessage =
            `📄 PDF processing failed.\n\n` +
            `This could be due to:\n` +
            `• Password-protected PDF\n` +
            `• Corrupted file\n` +
            `• Unsupported PDF format\n\n` +
            `Try:\n` +
            `• Using a different PDF\n` +
            `• Converting to text format\n` +
            `• Copy-pasting the content`;
          toastDescription = "PDF processing failed";
        } else if (
          error.message.includes("Unable to extract text from image")
        ) {
          errorMessage =
            `🖼️ Image processing failed.\n\n` +
            `Please try:\n` +
            `• A clearer, higher-resolution image\n` +
            `• Making sure text is clearly visible\n` +
            `• Using a different image format\n` +
            `• Typing the content directly`;
          toastDescription = "Image processing failed";
        } else if (
          error.message.includes("File type") &&
          error.message.includes("not supported")
        ) {
          errorMessage = `❌ ${error.message}`;
          toastDescription = "Unsupported file type";
        } else {
          errorMessage =
            `❌ Unable to process file: ${file.name}\n\n` +
            `Error: ${error.message}\n\n` +
            `Supported formats:\n` +
            `• Text files (.txt, .md)\n` +
            `• PDF files (.pdf)\n` +
            `• Images (.jpg, .png, .gif, etc.)\n` +
            `• CSV files (.csv)\n` +
            `• Code files (.js, .ts, .html, .css)`;
          toastDescription = "File processing failed";
        }
      } else {
        errorMessage = `❌ Unable to process file: ${file.name}\n\nPlease try again or use a different file format.`;
        toastDescription = "Unknown error occurred";
      }

      const assistantMessage: ChatMessage = {
        role: "assistant",
        content: errorMessage,
      };
      setMessages((prev) => [...prev, assistantMessage]);

      toast({
        title: "File Processing Failed",
        description: toastDescription,
        variant: "destructive",
      });
    } finally {
      setIsLoading(false);
    }
  };

  const processFileWithActions = async (actions: string[]) => {
    if (!currentFile || !fileAnalysis) return;

    setIsLoading(true);
    const results: string[] = [];

    try {
      const fileName = (currentFile as any).name;
      const content = (currentFile as any).content || "";
      const scheduleItems = (currentFile as any).scheduleItems || [];

      // Process based on selected actions
      for (const action of actions) {
        switch (action) {
          case "schedule":
            if (scheduleItems.length > 0) {
              onScheduleUpdate(scheduleItems);
              results.push(
                `✅ Added ${scheduleItems.length} items to your Schedule Manager`
              );
            }
            break;

          case "flashcards":
            const flashcards = await generateFlashcards(content);
            if (flashcards.length > 0) {
              onFlashcardsUpdate(flashcards);
              results.push(`📚 Created ${flashcards.length} flashcards`);
            }
            break;

          case "fun-learning":
            const funContent = await generateFunLearning(
              content,
              "interactive-story"
            );
            onFunLearningUpdate(funContent, "story");
            results.push(`🎯 Created fun learning content`);
            break;

          case "auto-all":
            // Auto-process everything appropriate
            if (scheduleItems.length > 0) {
              onScheduleUpdate(scheduleItems);
              results.push(`✅ Added ${scheduleItems.length} schedule items`);
            }
            if (fileAnalysis.hasEducationalContent) {
              const flashcards = await generateFlashcards(content);
              if (flashcards.length > 0) {
                onFlashcardsUpdate(flashcards);
                results.push(`📚 Created ${flashcards.length} flashcards`);
              }
            }
            break;
        }
      }

      // Success feedback
      const successMessage: ChatMessage = {
        role: "assistant",
        content: `🎉 **Processing Complete!** 🎉\n\n**${fileName}** has been successfully processed:\n\n${results
          .map((r) => r)
          .join(
            "\n"
          )}\n📝 Notes: ✅ Already saved\n\n**Everything is ready!** You can now:\n• Review items in their respective sections\n• Upload more files to continue building your study materials\n• Ask me questions about the content\n\nWhat would you like to do next?`,
      };
      setMessages((prev) => [...prev, successMessage]);
      speakMessageWithElevenLabs(
        `Perfect! I've processed everything from ${fileName}. ${results.length} actions completed successfully!`
      );

      toast({
        title: "🎉 Processing Complete!",
        description: results.join(", "),
      });
    } catch (error) {
      console.error("Processing error:", error);
      toast({
        title: "Processing Error",
        description: "Some items could not be processed. Please try again.",
        variant: "destructive",
      });
    } finally {
      setIsLoading(false);
      setShowConfirmDialog(false);
      setCurrentFile(null);
      setFileAnalysis(null);
    }
  };

  return (
    <div className="h-full flex flex-col">
      {/* Chat Messages */}
      <div className="flex-1 overflow-y-auto p-4 space-y-4">
        {messages.map((message, index) => (
          <div
            key={index}
            className={`flex ${
              message.role === "user" ? "justify-end" : "justify-start"
            }`}
          >
            <Card
              className={`max-w-[80%] p-3 ${
                message.role === "user"
                  ? "bg-primary text-primary-foreground"
                  : "bg-muted"
              }`}
            >
              <div className="flex items-start gap-2">
                {message.role === "assistant" && (
                  <MessageCircle className="w-4 h-4 mt-1 flex-shrink-0" />
                )}
                <p className="text-sm whitespace-pre-line">{message.content}</p>
              </div>
            </Card>
          </div>
        ))}
        {isLoading && (
          <div className="flex justify-start">
            <Card className="bg-muted p-3">
              <div className="flex items-center gap-2">
                <div className="w-2 h-2 bg-primary rounded-full animate-bounce"></div>
                <div
                  className="w-2 h-2 bg-primary rounded-full animate-bounce"
                  style={{ animationDelay: "0.1s" }}
                ></div>
                <div
                  className="w-2 h-2 bg-primary rounded-full animate-bounce"
                  style={{ animationDelay: "0.2s" }}
                ></div>
              </div>
            </Card>
          </div>
        )}
      </div>

      {/* Input Controls */}
      <div className="p-4 border-t">
        {/* Activity panel removed per request */}
        <div className="flex gap-2 mb-2">
          <Input
            value={inputText}
            onChange={(e) => setInputText(e.target.value)}
            placeholder="Ask me anything or upload a file..."
            className="flex-1"
            disabled={isLoading || isListening}
            onKeyPress={(e) => e.key === "Enter" && handleSubmit()}
          />
          <Button
            onClick={() => handleSubmit()}
            size="icon"
            disabled={!inputText.trim() || isLoading}
          >
            <Send className="w-4 h-4" />
          </Button>
        </div>

        <div className="flex gap-2">
          <Button
            onClick={handleVoiceInput}
            disabled={isListening || isLoading}
            className="flex-1"
            variant="outline"
          >
            <Mic
              className={`w-4 h-4 mr-2 ${isListening ? "animate-pulse" : ""}`}
            />
            {isListening ? "Listening..." : "Voice Input"}
          </Button>

          <Button
            onClick={() => fileInputRef.current?.click()}
            disabled={isLoading}
            variant="outline"
          >
            <Upload className="w-4 h-4 mr-2" />
            Upload File
          </Button>
        </div>

        <input
          ref={fileInputRef}
          type="file"
          onChange={handleFileUpload}
          className="hidden"
          accept=".txt,.doc,.docx,.pdf,.md,.jpg,.jpeg,.png,.gif,.bmp,.webp"
        />

        {/* Multi-Content Processing Dialog */}
        <AlertDialog
          open={showMultiContentDialog}
          onOpenChange={setShowMultiContentDialog}
        >
          <AlertDialogContent className="max-w-3xl">
            <AlertDialogHeader>
              <AlertDialogTitle className="flex items-center gap-2">
                📁 File Analysis Complete!
              </AlertDialogTitle>
              <AlertDialogDescription>
                Your file contains multiple content types. Choose what you'd
                like me to create:
              </AlertDialogDescription>
            </AlertDialogHeader>

            <div className="space-y-4">
              {contentAnalysis?.hasScheduleData && (
                <div className="p-4 border rounded-lg">
                  <div className="flex items-center gap-2 font-medium mb-2">
                    📅 Schedule Items ({contentAnalysis?.scheduleItems || 0}{" "}
                    detected)
                  </div>
                  <p className="text-sm text-muted-foreground mb-3">
                    Found dates, deadlines, and appointments
                  </p>
                  <Button
                    variant="outline"
                    size="sm"
                    onClick={async () => {
                      const scheduleItems = await generateScheduleFromContent(
                        detectedContent
                      );
                      onScheduleUpdate(scheduleItems);
                      toast({
                        title: "📅 Schedule Created",
                        description: `Added ${scheduleItems.length} items to Schedule Manager.`,
                      });
                    }}
                  >
                    ✅ Add to Calendar
                  </Button>
                </div>
              )}

              {contentAnalysis?.hasEducationalContent && (
                <div className="p-4 border rounded-lg">
                  <div className="flex items-center gap-2 font-medium mb-2">
                    🎓 Educational Content (
                    {contentAnalysis?.educationalConcepts || 0} concepts)
                  </div>
                  <p className="text-sm text-muted-foreground mb-3">
                    Found definitions, concepts, and study material
                  </p>
                  <div className="flex gap-2">
                    <Button
                      variant="outline"
                      size="sm"
                      onClick={async () => {
                        const flashcards = await generateFlashcards(
                          detectedContent
                        );
                        onFlashcardsUpdate(flashcards);
                        toast({
                          title: "📚 Flashcards Created",
                          description: `Generated ${flashcards.length} flashcards.`,
                        });
                      }}
                    >
                      📚 Create Flashcards
                    </Button>
                    <Button
                      variant="outline"
                      size="sm"
                      onClick={async () => {
                        const funContent = await generateFunLearning(
                          detectedContent,
                          "interactive-quiz"
                        );
                        onFunLearningUpdate(funContent, "quiz");
                        toast({
                          title: "🎯 Fun Learning Created",
                          description:
                            "Interactive learning content generated!",
                        });
                      }}
                    >
                      🎯 Fun Learning
                    </Button>
                  </div>
                </div>
              )}

              <div className="p-4 border rounded-lg bg-muted/50">
                <div className="flex items-center gap-2 font-medium mb-2">
                  📝 General Notes ✅ Auto-completed
                </div>
                <p className="text-sm text-muted-foreground">
                  Comprehensive notes have been created and saved automatically
                </p>
              </div>
            </div>

            <AlertDialogFooter>
              <AlertDialogCancel
                onClick={() => {
                  setShowMultiContentDialog(false);
                  setDetectedContent("");
                  setContentAnalysis(null);
                }}
              >
                Done
              </AlertDialogCancel>
            </AlertDialogFooter>
          </AlertDialogContent>
        </AlertDialog>

        {/* Schedule Confirmation Dialog */}
        <AlertDialog
          open={showScheduleConfirm}
          onOpenChange={setShowScheduleConfirm}
        >
          <AlertDialogContent className="max-w-2xl">
            <AlertDialogHeader>
              <AlertDialogTitle className="flex items-center gap-2">
                📅 Schedule Items Detected
              </AlertDialogTitle>
              <AlertDialogDescription>
                I found {detectedSchedule.length} schedule items in your file:
              </AlertDialogDescription>
            </AlertDialogHeader>

            <div className="max-h-60 overflow-y-auto space-y-2">
              {detectedSchedule.map((item, index) => (
                <div key={index} className="p-3 border rounded-lg">
                  <div className="font-medium">{item.title}</div>
                  <div className="text-sm text-muted-foreground">
                    {item.dueDate} {item.dueTime && `at ${item.dueTime}`}
                  </div>
                  <div className="text-sm">{item.description}</div>
                </div>
              ))}
            </div>

            <AlertDialogFooter>
              <AlertDialogCancel>❌ Skip Schedule Creation</AlertDialogCancel>
              <AlertDialogAction
                onClick={() => {
                  onScheduleUpdate(detectedSchedule);
                  toast({
                    title: "📅 Schedule Updated",
                    description: `Added ${detectedSchedule.length} items to your schedule.`,
                  });
                  setShowScheduleConfirm(false);
                  setDetectedSchedule([]);
                }}
              >
                ✅ Add All to Schedule Manager
              </AlertDialogAction>
            </AlertDialogFooter>
          </AlertDialogContent>
        </AlertDialog>

        {/* Flashcard Options Dialog */}
        <AlertDialog
          open={showFlashcardOptions}
          onOpenChange={setShowFlashcardOptions}
        >
          <AlertDialogContent className="max-w-lg">
            <AlertDialogHeader>
              <AlertDialogTitle className="flex items-center gap-2">
                🎓 Educational Content Options
              </AlertDialogTitle>
              <AlertDialogDescription>
                I can create learning materials from this educational content:
              </AlertDialogDescription>
            </AlertDialogHeader>

            <div className="space-y-3">
              <Button
                variant="outline"
                className="w-full justify-start"
                onClick={async () => {
                  const flashcards = await generateFlashcards(detectedContent);
                  onFlashcardsUpdate(flashcards);
                  setShowFlashcardOptions(false);
                  toast({
                    title: "📚 Flashcards Created",
                    description: `Generated ${flashcards.length} flashcards from your content.`,
                  });
                }}
              >
                📚 Generate Flashcards - Create Q&A cards from key concepts
              </Button>

              <Button
                variant="outline"
                className="w-full justify-start"
                onClick={async () => {
                  const funContent = await generateFunLearning(
                    detectedContent,
                    "story"
                  );
                  onFunLearningUpdate(funContent, "story");
                  setShowFlashcardOptions(false);
                  toast({
                    title: "🎯 Fun Learning Created",
                    description: "Interactive story created from your content!",
                  });
                }}
              >
                🎯 Fun Learning Activities - Create interactive content
              </Button>
            </div>

            <AlertDialogFooter>
              <AlertDialogCancel
                onClick={() => {
                  setShowFlashcardOptions(false);
                  setDetectedContent("");
                  setContentAnalysis(null);
                }}
              >
                📝 Notes Only
              </AlertDialogCancel>
            </AlertDialogFooter>
          </AlertDialogContent>
        </AlertDialog>

        {/* Enhanced Confirmation Dialog */}
        <Dialog open={showConfirmDialog} onOpenChange={setShowConfirmDialog}>
          <DialogContent className="sm:max-w-[500px]">
            <DialogHeader>
              <DialogTitle className="flex items-center gap-2">
                <FileText className="w-5 h-5 text-primary" />
                File Processing Options
              </DialogTitle>
              <DialogDescription>
                {fileAnalysis && currentFile && (
                  <div className="space-y-3 mt-3">
                    <div className="p-3 bg-muted rounded-lg">
                      <div className="font-medium text-sm">
                        {(currentFile as any).name}
                      </div>
                      <div className="text-xs text-muted-foreground mt-1">
                        {fileAnalysis.summary}
                      </div>
                    </div>

                    {fileAnalysis.hasScheduleData &&
                      (currentFile as any).scheduleItems && (
                        <div className="p-3 border rounded-lg">
                          <div className="font-medium text-sm mb-2">
                            📅 Schedule Items Found:
                          </div>
                          <div className="text-xs space-y-1">
                            {(currentFile as any).scheduleItems
                              .slice(0, 2)
                              .map((item: any, i: number) => (
                                <div key={i} className="text-muted-foreground">
                                  • {item.title} - {item.dueDate}
                                </div>
                              ))}
                            {(currentFile as any).scheduleItems.length > 2 && (
                              <div className="text-muted-foreground">
                                ... and{" "}
                                {(currentFile as any).scheduleItems.length - 2}{" "}
                                more
                              </div>
                            )}
                          </div>
                        </div>
                      )}
                  </div>
                )}
              </DialogDescription>
            </DialogHeader>

            <div className="space-y-4">
              <div className="text-sm font-medium">
                What would you like me to do?
              </div>

              <div className="grid gap-3">
                {fileAnalysis?.hasScheduleData &&
                  (currentFile as any)?.scheduleItems?.length > 0 && (
                    <Button
                      variant="outline"
                      className="justify-start h-auto p-4"
                      onClick={() => processFileWithActions(["schedule"])}
                    >
                      <Calendar className="w-5 h-5 mr-3 text-blue-500" />
                      <div className="text-left">
                        <div className="font-medium">
                          Add to Schedule Manager
                        </div>
                        <div className="text-xs text-muted-foreground">
                          Add {(currentFile as any)?.scheduleItems?.length}{" "}
                          items to your calendar
                        </div>
                      </div>
                    </Button>
                  )}

                {fileAnalysis?.hasEducationalContent && (
                  <Button
                    variant="outline"
                    className="justify-start h-auto p-4"
                    onClick={() => processFileWithActions(["flashcards"])}
                  >
                    <BookOpen className="w-5 h-5 mr-3 text-green-500" />
                    <div className="text-left">
                      <div className="font-medium">Create Flashcards</div>
                      <div className="text-xs text-muted-foreground">
                        Generate Q&A cards from educational content
                      </div>
                    </div>
                  </Button>
                )}

                {fileAnalysis?.hasEducationalContent && (
                  <Button
                    variant="outline"
                    className="justify-start h-auto p-4"
                    onClick={() => processFileWithActions(["fun-learning"])}
                  >
                    <Gamepad2 className="w-5 h-5 mr-3 text-purple-500" />
                    <div className="text-left">
                      <div className="font-medium">Fun Learning Activities</div>
                      <div className="text-xs text-muted-foreground">
                        Create interactive learning content
                      </div>
                    </div>
                  </Button>
                )}

                <div className="pt-2 border-t">
                  <Button
                    className="w-full h-auto p-4"
                    onClick={() => processFileWithActions(["auto-all"])}
                  >
                    <div className="text-center">
                      <div className="font-medium">
                        🚀 Do Everything Automatically
                      </div>
                      <div className="text-xs opacity-90 mt-1">
                        Process all detected content types
                      </div>
                    </div>
                  </Button>
                </div>
              </div>

              <div className="text-xs text-muted-foreground bg-muted p-2 rounded">
                💡 Notes are automatically created for all files and saved to
                Notes Manager
              </div>
            </div>

            <DialogFooter>
              <Button
                variant="outline"
                onClick={() => setShowConfirmDialog(false)}
              >
                Cancel
              </Button>
            </DialogFooter>
          </DialogContent>
        </Dialog>
      </div>
    </div>
  );
};

export default DashboardAI;<|MERGE_RESOLUTION|>--- conflicted
+++ resolved
@@ -43,14 +43,7 @@
   generateNotesFromContent,
   extractTextFromImage,
 } from "@/services/openrouter";
-import {
-  Orchestrator,
-  BuddyAgent,
-  NotesAgent,
-  PlannerAgent,
-  FlashcardAgent,
-  FunAgent,
-} from "@/lib/agent";
+import { Orchestrator, BuddyAgent, NotesAgent, PlannerAgent, FlashcardAgent, FunAgent, createDefaultOrchestrator } from "@/lib/agent";
 import { parseIntent } from "@/lib/intent";
 import {
   processUploadedFile,
@@ -136,14 +129,6 @@
   const [currentFile, setCurrentFile] = useState<File | null>(null);
   const fileInputRef = useRef<HTMLInputElement>(null);
   const { toast } = useToast();
-  const orchestrator = new Orchestrator([
-    new NotesAgent(),
-    new PlannerAgent(),
-    new FlashcardAgent(),
-    // handle fun learning before buddy fallback
-    new FunAgent(),
-    new BuddyAgent(),
-  ]);
 
   const handleVoiceInput = async () => {
     if (
@@ -281,36 +266,7 @@
     setInputText("");
     setIsLoading(true);
 
-    try {
-<<<<<<< HEAD
-      // 1) Try orchestrator (auto-acts on commands, persists and returns artifacts)
-      const result = await orchestrator.handle({ text: messageText });
-      if (result && (result.artifacts || result.summary)) {
-        // Route artifacts to UI
-        const arts: any = result.artifacts || {};
-        if (Array.isArray(arts.notes) && arts.notes.length)
-          onNotesUpdate(arts.notes);
-        if (Array.isArray(arts.flashcards) && arts.flashcards.length)
-          onFlashcardsUpdate(arts.flashcards);
-        if (Array.isArray(arts.schedule) && arts.schedule.length)
-          onScheduleUpdate(arts.schedule);
-        if (arts.fun && typeof arts.fun.content === "string")
-          onFunLearningUpdate(arts.fun.content, arts.fun.type || "story");
-
-        const assistantMessage: ChatMessage = {
-          role: "assistant",
-          content: toPlainText(result.summary || "Done."),
-        };
-        setMessages((prev) => [...prev, assistantMessage]);
-        // Activity panel removed per request
-        speakMessageWithElevenLabs(assistantMessage.content);
-        setIsLoading(false);
-        setInputText("");
-        return;
-      }
-
-      // 2) Fallback lightweight intent handler (legacy direct generators)
-=======
+  try {
       // 1) Try centralized orchestrator (now wired to real tools)
       try {
         const result = await orchestrator.handle({ text: messageText });
@@ -362,11 +318,9 @@
         }
       } catch {}
 
-      // 2) Intent detection: run generators directly when asked (temporary until all agents fully cover flows)
->>>>>>> 2d1020f9
-      const intentHandled = await handleIntentCommand(messageText);
-      if (intentHandled) {
-        // Activity panel removed per request
+  // 2) Intent detection: run generators directly when asked (temporary until all agents fully cover flows)
+  const intentHandled = await handleIntentCommand(messageText);
+  if (intentHandled) {
         setIsLoading(false);
         setInputText("");
         return;
