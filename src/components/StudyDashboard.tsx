--- conflicted
+++ resolved
@@ -23,10 +23,7 @@
 import DashboardAI from "./DashboardAI";
 import NotesManager from "./NotesManager";
 import { verifySession } from "@/lib/session";
-<<<<<<< HEAD
-=======
 import SessionBanner from "./SessionBanner";
->>>>>>> 2d1020f9
 import BuddyPreferences from "./BuddyPreferences";
 
 interface StudyDashboardProps {
@@ -108,10 +105,7 @@
 
   return (
     <div className="min-h-screen bg-background relative z-10">
-<<<<<<< HEAD
-=======
       <SessionBanner />
->>>>>>> 2d1020f9
       <BuddyPreferences />
       <div className="flex">
         {/* Mobile Hamburger Menu */}
