--- conflicted
+++ resolved
@@ -1,4 +1,3 @@
-<<<<<<< HEAD
 // Advanced multi-agent orchestrator with memory and tool use
 import { parseIntent } from "@/lib/intent";
 import {
@@ -20,19 +19,6 @@
   type StoredScheduleItem,
 } from "@/lib/storage";
 import { parseTimetableFast, parseTC4Schedule, type ParsedTimetableClass } from "@/lib/timetableParser";
-=======
-// Minimal agent skeleton for multi-agent orchestration wired to real tools
-import { parseIntent } from "@/lib/intent";
-import { BuddyMemoryStorage } from "@/lib/storage";
-import {
-  callOpenRouter,
-  generateNotesFromContent,
-  generateScheduleFromContent,
-  generateFlashcards,
-  generateFunLearning,
-  ChatMessage,
-} from "@/services/openrouter";
->>>>>>> 2d1020f9
 
 export type AgentMessage = {
   role: "system" | "user" | "assistant";
@@ -53,6 +39,7 @@
     flashcards?: any[];
     schedule?: any[];
     fun?: { type: string; content: string };
+  timetable?: any[];
   };
 }
 
@@ -89,7 +76,6 @@
 export class BuddyAgent implements Agent {
   name = "Buddy";
   canHandle() {
-<<<<<<< HEAD
     return true; // default router for small talk and general commands
   }
   async run(input: AgentTaskInput): Promise<AgentResult> {
@@ -126,83 +112,6 @@
       summary:
         "I'm here and ready to help! Ask me to make notes, flashcards, or a schedule. I can also remember your preferences and help you study smarter.",
     };
-=======
-    return true; // final fallback
-  }
-  async run(input: AgentTaskInput): Promise<AgentResult> {
-    const prompt = (input.text || "").trim();
-    if (!prompt) return { summary: "How can I help with your studies today?" };
-    // Update lightweight memory: topics + preferences
-    const lower = prompt.toLowerCase();
-    const inferredTopics = [
-      "math",
-      "physics",
-      "chemistry",
-      "biology",
-      "history",
-      "geography",
-      "english",
-      "programming",
-      "algorithms",
-      "data structures",
-      "statistics",
-      "calculus",
-      "algebra",
-    ].filter((t) => lower.includes(t));
-
-    // Parse simple preferences from free text
-    const nameMatch = prompt.match(
-      /(?:i am|i'm|call me|my name is)\s+([a-zA-Z][\w\-]+)/i
-    );
-    const tone: "friendly" | "formal" | undefined = /formal/i.test(prompt)
-      ? "formal"
-      : /friendly|casual|chill/i.test(prompt)
-      ? "friendly"
-      : undefined;
-    const studyTimes: string[] = [
-      /morning/i.test(prompt) ? "morning" : "",
-      /afternoon/i.test(prompt) ? "afternoon" : "",
-      /evening/i.test(prompt) ? "evening" : "",
-      /night/i.test(prompt) ? "night" : "",
-    ].filter(Boolean) as string[];
-
-    const mem = BuddyMemoryStorage.update({
-      topics: inferredTopics,
-      messageCount: 1,
-      name: nameMatch ? nameMatch[1] : undefined,
-      tone,
-      preferences: studyTimes.length
-        ? { ...(BuddyMemoryStorage.load().preferences || {}), studyTimes }
-        : BuddyMemoryStorage.load().preferences,
-    });
-
-    // Keep Buddy concise and personalized
-    const system: ChatMessage = {
-      role: "system",
-      content: `You are Skippy, an AI study buddy. Reply in plain text only (no markdown). Be concise (2-4 short sentences). Use a ${
-        mem.tone || "friendly"
-      } tone. If user name is known, greet them once in first sentence using ${
-        mem.name || "friend"
-      }. Avoid repeating their name every message. If relevant, you may reference remembered topics: ${(
-        mem.topics || []
-      )
-        .slice(0, 5)
-        .join(
-          ", "
-        )}. If study time preferences are known, propose schedules aligned to: ${
-        mem.preferences?.studyTimes?.join(", ") || ""
-      }.`,
-    };
-    const reply = await callOpenRouter(
-      [system, { role: "user", content: prompt }],
-      {
-        model: (window as any)?.pickModel
-          ? (window as any).pickModel("chat", prompt)
-          : undefined,
-      }
-    );
-    return { summary: reply || "" };
->>>>>>> 2d1020f9
   }
 }
 
@@ -210,7 +119,6 @@
 export class NotesAgent implements Agent {
   name = "Notes";
   canHandle(i: AgentTaskInput) {
-<<<<<<< HEAD
     return /note|summar|study|extract/i.test(i.intent || i.text || "");
   }
   async run(input: AgentTaskInput): Promise<AgentResult> {
@@ -242,20 +150,6 @@
         summary: "I had trouble creating notes. Let me try a different approach or you can try uploading the content again.",
       };
     }
-=======
-    const s = (i.intent || i.text || "").toLowerCase();
-    return /\bnotes?\b|summar|study/.test(s);
-  }
-  async run(input: AgentTaskInput): Promise<AgentResult> {
-    const raw = input.text || "";
-    const notes = await generateNotesFromContent(raw, "chat-input");
-    return {
-      summary: `Created ${
-        Array.isArray(notes) ? notes.length : 0
-      } structured notes from your prompt.`,
-      artifacts: { notes },
-    };
->>>>>>> 2d1020f9
   }
 }
 
@@ -263,7 +157,6 @@
 export class PlannerAgent implements Agent {
   name = "Planner";
   canHandle(i: AgentTaskInput) {
-<<<<<<< HEAD
     return /plan|schedule|timetable|exam|assignment|calendar/i.test(
       i.intent || i.text || ""
     );
@@ -353,20 +246,6 @@
         summary: "I had trouble processing your schedule. Please make sure it contains clear dates and times, or try uploading a different format.",
       };
     }
-=======
-    const s = (i.intent || i.text || "").toLowerCase();
-    return /plan|schedule|timetable|calendar|exam|assignment/.test(s);
-  }
-  async run(input: AgentTaskInput): Promise<AgentResult> {
-    const raw = input.text || "";
-    const schedule = await generateScheduleFromContent(raw);
-    return {
-      summary: `Added ${
-        Array.isArray(schedule) ? schedule.length : 0
-      } schedule items from your prompt.`,
-      artifacts: { schedule },
-    };
->>>>>>> 2d1020f9
   }
 }
 
@@ -374,7 +253,6 @@
 export class FlashcardAgent implements Agent {
   name = "Flashcard";
   canHandle(i: AgentTaskInput) {
-<<<<<<< HEAD
     return /flashcard|practice|quiz|revise|test/i.test(i.intent || i.text || "");
   }
   async run(input: AgentTaskInput): Promise<AgentResult> {
@@ -436,37 +314,6 @@
         summary: "I had trouble creating that fun content. Let me try something else or you can ask for a different type of learning activity.",
       };
     }
-=======
-    const s = (i.intent || i.text || "").toLowerCase();
-    return /flashcard|practice|quiz|revise|cards?/.test(s);
-  }
-  async run(input: AgentTaskInput): Promise<AgentResult> {
-    const raw = input.text || "";
-    const cards = await generateFlashcards(raw);
-    return {
-      summary: `Created ${
-        Array.isArray(cards) ? cards.length : 0
-      } flashcards from your prompt.`,
-      artifacts: { flashcards: cards },
-    };
-  }
-}
-
-export class FunAgent implements Agent {
-  name = "Fun";
-  canHandle(i: AgentTaskInput) {
-    const parsed = parseIntent(i.text || "");
-    return parsed.type === "fun";
-  }
-  async run(input: AgentTaskInput): Promise<AgentResult> {
-    const { type, content, funKind } = parseIntent(input.text || "");
-    const kind = funKind || "story";
-    const out = await generateFunLearning(content || input.text || "", kind);
-    return {
-      summary: `Generated a ${kind} for you.`,
-      artifacts: { fun: { type: kind, content: out } },
-    };
->>>>>>> 2d1020f9
   }
 }
 
@@ -594,7 +441,6 @@
 
   // High-level router with advanced multi-tool support and fallback handling
   async handle(input: AgentTaskInput): Promise<AgentResult> {
-<<<<<<< HEAD
     const text = (input.text || "").trim();
     const parsed = parseIntent(text);
     
@@ -658,13 +504,6 @@
         summary: "I'm here to help! Try asking me to make notes, flashcards, or a schedule. I can also remember your preferences and help you study smarter.",
       };
     }
-=======
-    const parsed = parseIntent(input.text || "");
-    const enriched: AgentTaskInput = { ...input, intent: parsed.type };
-    const agent =
-      this.agents.find((ag) => ag.canHandle(enriched)) || this.agents[0];
-    return agent.run(enriched);
->>>>>>> 2d1020f9
   }
 }
 
