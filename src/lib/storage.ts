// Local Storage utilities for persistent data

// ---------- Buddy memory ----------
export interface BuddyMemory {
  name?: string;
  tone?: "friendly" | "formal";
  topics: string[];
  messageCount: number;
  lastSeen?: string;
  lastTasks?: Array<{ when: string; type: string; summary: string }>; // light activity log
}

export const BuddyMemoryStorage = {
  load(): BuddyMemory {
    try {
      const raw = localStorage.getItem("skippy-buddy-memory");
      if (!raw) return { topics: [], messageCount: 0 };
      const parsed: any = JSON.parse(raw) || {};
      const topics = Array.isArray(parsed.topics) ? parsed.topics : [];
      const messageCount = Number(parsed.messageCount) || 0;
      const base: BuddyMemory = { topics: [], messageCount: 0 };
      const merged = { ...base, ...parsed } as BuddyMemory;
      merged.topics = topics;
      merged.messageCount = messageCount;
      return merged;
    } catch {
      return { topics: [], messageCount: 0 };
    }
  },
  save(mem: BuddyMemory) {
    try {
      localStorage.setItem("skippy-buddy-memory", JSON.stringify(mem));
    } catch (e) {
      console.warn("BuddyMemoryStorage.save failed", e);
    }
  },
  clearActivity() {
    const mem = this.load();
    const next: BuddyMemory = { ...mem, lastTasks: [] };
    this.save(next);
    return next;
  },
  addTopics(newTopics: string[]) {
    const mem = this.load();
    const set = new Set([...(mem.topics || [])]);
    newTopics
      .map((t) =>
        String(t || "")
          .trim()
          .toLowerCase()
      )
      .filter(Boolean)
      .slice(0, 20)
      .forEach((t) => set.add(t));
    const next: BuddyMemory = { ...mem, topics: Array.from(set).slice(0, 50) };
    this.save(next);
    return next;
  },
  logTask(type: string, summary: string) {
    const mem = this.load();
    const log = mem.lastTasks ? [...mem.lastTasks] : [];
    log.unshift({ when: new Date().toISOString(), type, summary });
    const next: BuddyMemory = {
      ...mem,
      lastSeen: new Date().toISOString(),
      messageCount: (mem.messageCount || 0) + 1,
      lastTasks: log.slice(0, 20),
    };
    this.save(next);
    return next;
  },
};

export interface StoredFlashcard {
  id: string;
  question: string;
  answer: string;
  category: string;
  createdAt: string;
  source?: string;
<<<<<<< HEAD
  srs?: import("./srs").SrsState;
=======
  srs?: import("./srs").SrsState; // spaced repetition state
>>>>>>> 2d1020f9
}

export interface StoredNote {
  id: string;
  title: string;
  content: string;
  source: string;
  category: string;
  createdAt: string;
  tags: string[];
}

export interface StoredScheduleItem {
  id: string;
  title: string;
  time: string;
  date: string;
  type: "assignment" | "study" | "exam" | "note";
  source?: string;
  createdAt: string;
}

// Enhanced Timetable Storage for day-wise organization
export interface TimetableClass {
  id: string;
  title: string;
  time: string;
  endTime?: string;
  room?: string;
  instructor?: string;
  day:
    | "Monday"
    | "Tuesday"
    | "Wednesday"
    | "Thursday"
    | "Friday"
    | "Saturday"
    | "Sunday";
  type: "class" | "lab" | "lecture" | "tutorial" | "seminar";
  source?: string;
  createdAt: string;
  recurring: boolean;
}

export interface DayWiseTimetable {
  Monday: TimetableClass[];
  Tuesday: TimetableClass[];
  Wednesday: TimetableClass[];
  Thursday: TimetableClass[];
  Friday: TimetableClass[];
  Saturday: TimetableClass[];
  Sunday: TimetableClass[];
}

// Buddy memory and preferences
export interface BuddyMemory {
  name?: string; // how the user prefers to be addressed
  tone?: "friendly" | "formal"; // preferred tone
  topics: string[]; // known interests/subjects
  messageCount: number; // total interactions
  lastSeen?: string; // ISO timestamp
  preferences?: {
    studyTimes?: string[]; // e.g., ["morning", "evening"]
  };
}

// Flashcards Storage
export const FlashcardStorage = {
  save: (flashcards: StoredFlashcard[]) => {
    try {
      localStorage.setItem("skippy-flashcards", JSON.stringify(flashcards));
    } catch (error) {
      console.error("Error saving flashcards:", error);
    }
  },

  load: (): StoredFlashcard[] => {
    try {
      const stored = localStorage.getItem("skippy-flashcards");
      return stored ? JSON.parse(stored) : [];
    } catch (error) {
      console.error("Error loading flashcards:", error);
      return [];
    }
  },

  add: (flashcard: Omit<StoredFlashcard, "id" | "createdAt">) => {
    const existing = FlashcardStorage.load();
    const newCard: StoredFlashcard = {
      ...flashcard,
      id: Date.now().toString(),
      createdAt: new Date().toISOString(),
      srs: flashcard.srs, // optional
    };
    existing.push(newCard);
    FlashcardStorage.save(existing);
    return newCard;
  },

  addBatch: (
    flashcards: Omit<StoredFlashcard, "id" | "createdAt">[]
  ): StoredFlashcard[] => {
    const existing = FlashcardStorage.load();
    const newCards = flashcards.map((card) => ({
      ...card,
      id: (Date.now() + Math.random()).toString(),
      createdAt: new Date().toISOString(),
      srs: card.srs,
    }));
    existing.push(...newCards);
    FlashcardStorage.save(existing);
    return newCards;
  },

  remove: (id: string) => {
    const existing = FlashcardStorage.load();
    const filtered = existing.filter((card) => card.id !== id);
    FlashcardStorage.save(filtered);
  },

  upsertSrs: (id: string, srs: import("./srs").SrsState) => {
<<<<<<< HEAD
    const existing = FlashcardStorage.load();
    const idx = existing.findIndex((c) => c.id === id);
    if (idx >= 0) {
      existing[idx] = { ...existing[idx], srs };
      FlashcardStorage.save(existing);
      return existing[idx];
    }
    return null;
=======
    const all = FlashcardStorage.load();
    const idx = all.findIndex((c) => c.id === id);
    if (idx >= 0) {
      all[idx] = { ...all[idx], srs };
      FlashcardStorage.save(all);
    }
>>>>>>> 2d1020f9
  },
};

// Notes Storage
export const NotesStorage = {
  save: (notes: StoredNote[]) => {
    try {
      localStorage.setItem("skippy-notes", JSON.stringify(notes));
    } catch (error) {
      console.error("Error saving notes:", error);
    }
  },

  load: (): StoredNote[] => {
    try {
      const stored = localStorage.getItem("skippy-notes");
      return stored ? JSON.parse(stored) : [];
    } catch (error) {
      console.error("Error loading notes:", error);
      return [];
    }
  },

  add: (note: Omit<StoredNote, "id" | "createdAt">) => {
    const existing = NotesStorage.load();
    const newNote: StoredNote = {
      ...note,
      id: Date.now().toString(),
      createdAt: new Date().toISOString(),
    };
    existing.push(newNote);
    NotesStorage.save(existing);
    return newNote;
  },

  addBatch: (notes: Omit<StoredNote, "id" | "createdAt">[]): StoredNote[] => {
    const existing = NotesStorage.load();

    // Check for duplicates by comparing title and source
    const existingSet = new Set(
      existing.map((note) => `${note.title}-${note.source}`)
    );
    const uniqueNotes = notes.filter(
      (note) => !existingSet.has(`${note.title}-${note.source}`)
    );

    if (uniqueNotes.length === 0) {
      return []; // No new notes to add
    }

    const newNotes = uniqueNotes.map((note) => ({
      ...note,
      id: (Date.now() + Math.random()).toString(),
      createdAt: new Date().toISOString(),
    }));

    existing.push(...newNotes);
    NotesStorage.save(existing);
    return newNotes;
  },

  remove: (id: string) => {
    const existing = NotesStorage.load();
    const filtered = existing.filter((note) => note.id !== id);
    NotesStorage.save(filtered);
  },

  // Remove duplicate notes based on title and source
  removeDuplicates: () => {
    const existing = NotesStorage.load();
    const seen = new Set<string>();
    const unique = existing.filter((note) => {
      const key = `${note.title}-${note.source}`;
      if (seen.has(key)) {
        return false;
      }
      seen.add(key);
      return true;
    });

    if (unique.length !== existing.length) {
      NotesStorage.save(unique);
      console.log(`Removed ${existing.length - unique.length} duplicate notes`);
    }
    return unique;
  },
};

// Schedule Storage
export const ScheduleStorage = {
  save: (items: StoredScheduleItem[]) => {
    try {
      localStorage.setItem("skippy-schedule", JSON.stringify(items));
    } catch (error) {
      console.error("Error saving schedule:", error);
    }
  },

  load: (): StoredScheduleItem[] => {
    try {
      const stored = localStorage.getItem("skippy-schedule");
      return stored ? JSON.parse(stored) : [];
    } catch (error) {
      console.error("Error loading schedule:", error);
      return [];
    }
  },

  add: (item: Omit<StoredScheduleItem, "id" | "createdAt">) => {
    const existing = ScheduleStorage.load();
    const newItem: StoredScheduleItem = {
      ...item,
      id: Date.now().toString(),
      createdAt: new Date().toISOString(),
    };
    existing.push(newItem);
    ScheduleStorage.save(existing);
    return newItem;
  },

  addBatch: (
    items: Omit<StoredScheduleItem, "id" | "createdAt">[]
  ): StoredScheduleItem[] => {
    const existing = ScheduleStorage.load();
    const newItems = items.map((item) => ({
      ...item,
      id: (Date.now() + Math.random()).toString(),
      createdAt: new Date().toISOString(),
    }));
    existing.push(...newItems);
    ScheduleStorage.save(existing);
    return newItems;
  },

  remove: (id: string) => {
    const existing = ScheduleStorage.load();
    const filtered = existing.filter((item) => item.id !== id);
    ScheduleStorage.save(filtered);
  },
};

// File Processing History
export interface ProcessedFile {
  id: string;
  fileName: string;
  fileType: string;
  processedAt: string;
  contentType: string;
  flashcardsGenerated: number;
  notesGenerated: number;
  scheduleItemsGenerated: number;
}

export const FileHistoryStorage = {
  save: (files: ProcessedFile[]) => {
    try {
      localStorage.setItem("skippy-file-history", JSON.stringify(files));
    } catch (error) {
      console.error("Error saving file history:", error);
    }
  },

  load: (): ProcessedFile[] => {
    try {
      const stored = localStorage.getItem("skippy-file-history");
      return stored ? JSON.parse(stored) : [];
    } catch (error) {
      console.error("Error loading file history:", error);
      return [];
    }
  },

  add: (file: Omit<ProcessedFile, "id" | "processedAt">) => {
    const existing = FileHistoryStorage.load();
    const newFile: ProcessedFile = {
      ...file,
      id: Date.now().toString(),
      processedAt: new Date().toISOString(),
    };
    existing.push(newFile);
    FileHistoryStorage.save(existing);
    return newFile;
  },
};

// Simple cache for AI outputs by content hash
export const AICache = {
  get(key: string): any | null {
    try {
      const raw = localStorage.getItem(`skippy-ai-cache:${key}`);
      return raw ? JSON.parse(raw) : null;
    } catch (e) {
      console.warn("AICache get failed", e);
      return null;
    }
  },
  set(key: string, value: any) {
    try {
      localStorage.setItem(`skippy-ai-cache:${key}`, JSON.stringify(value));
    } catch (e) {
      console.warn("AICache set failed", e);
    }
  },
  hash(text: string): string {
    // Lightweight, non-crypto hash
    let h = 2166136261;
    for (let i = 0; i < text.length; i++) {
      h ^= text.charCodeAt(i);
      h += (h << 1) + (h << 4) + (h << 7) + (h << 8) + (h << 24);
    }
    return (h >>> 0).toString(36);
  },
};

// Day-wise Timetable Storage
export const TimetableStorage = {
  save: (timetable: DayWiseTimetable) => {
    try {
      localStorage.setItem("skippy-timetable", JSON.stringify(timetable));
      console.log("💾 Timetable saved:", timetable);
    } catch (error) {
      console.error("Error saving timetable:", error);
    }
  },

  load: (): DayWiseTimetable => {
    try {
      const stored = localStorage.getItem("skippy-timetable");
      if (stored) {
        return JSON.parse(stored);
      }
      return TimetableStorage.getEmptyTimetable();
    } catch (error) {
      console.error("Error loading timetable:", error);
      return TimetableStorage.getEmptyTimetable();
    }
  },

  getEmptyTimetable: (): DayWiseTimetable => ({
    Monday: [],
    Tuesday: [],
    Wednesday: [],
    Thursday: [],
    Friday: [],
    Saturday: [],
    Sunday: [],
  }),

  addClasses: (classes: TimetableClass[]) => {
    const timetable = TimetableStorage.load();

    classes.forEach((newClass) => {
      // Check if class already exists for this day
      const existingClasses = timetable[newClass.day];
      const duplicate = existingClasses.find(
        (existing) =>
          existing.title === newClass.title &&
          existing.time === newClass.time &&
          existing.day === newClass.day
      );

      if (!duplicate) {
        timetable[newClass.day].push(newClass);
        console.log(
          `📅 Added class: ${newClass.title} on ${newClass.day} at ${newClass.time}`
        );
      } else {
        console.log(
          `⚠️ Duplicate class skipped: ${newClass.title} on ${newClass.day}`
        );
      }
    });

    TimetableStorage.save(timetable);
    return timetable;
  },

  removeClass: (classId: string) => {
    const timetable = TimetableStorage.load();
    let removed = false;

    Object.keys(timetable).forEach((day) => {
      const dayKey = day as keyof DayWiseTimetable;
      const originalLength = timetable[dayKey].length;
      timetable[dayKey] = timetable[dayKey].filter((cls) => cls.id !== classId);
      if (timetable[dayKey].length < originalLength) {
        removed = true;
        console.log(`🗑️ Removed class from ${day}`);
      }
    });

    if (removed) {
      TimetableStorage.save(timetable);
    }
    return timetable;
  },

  clearDay: (day: keyof DayWiseTimetable) => {
    const timetable = TimetableStorage.load();
    timetable[day] = [];
    TimetableStorage.save(timetable);
    console.log(`🧹 Cleared all classes for ${day}`);
    return timetable;
  },

  clearAll: () => {
    const emptyTimetable = TimetableStorage.getEmptyTimetable();
    TimetableStorage.save(emptyTimetable);
    console.log("🧹 Cleared entire timetable");
    return emptyTimetable;
  },

  getClassesForDay: (day: keyof DayWiseTimetable): TimetableClass[] => {
    const timetable = TimetableStorage.load();
    return timetable[day] || [];
  },

  getAllClasses: (): TimetableClass[] => {
    const timetable = TimetableStorage.load();
    return Object.values(timetable).flat();
  },
};

// Buddy Memory Storage
export const BuddyMemoryStorage = {
  load(): BuddyMemory {
    try {
      const raw = localStorage.getItem("skippy-buddy-memory");
      if (raw) return JSON.parse(raw);
    } catch {}
    return { topics: [], messageCount: 0 };
  },
  save(mem: BuddyMemory) {
    try {
      localStorage.setItem("skippy-buddy-memory", JSON.stringify(mem));
    } catch (e) {
      console.warn("BuddyMemory save failed", e);
    }
  },
  update(delta: Partial<BuddyMemory>) {
    const current = BuddyMemoryStorage.load();
    const next: BuddyMemory = {
      ...current,
      ...delta,
      topics: Array.from(
        new Set([
          ...(current.topics || []),
          ...((delta.topics as string[]) || []),
        ])
      ),
      messageCount:
        (current.messageCount || 0) +
        (delta.messageCount ? delta.messageCount : 0),
      lastSeen: new Date().toISOString(),
    };
    BuddyMemoryStorage.save(next);
    return next;
  },
};

// Calendar utils: detect time overlaps within a single day
export type CalendarConflict = {
  aId: string;
  bId: string;
  titleA: string;
  titleB: string;
  date: string;
  startA: string;
  endA?: string;
  startB: string;
  endB?: string;
};

function toMinutes(hhmm: string | undefined) {
  if (!hhmm) return undefined;
  const t = hhmm.replace(/[^\d:]/g, "");
  const [h, m] = t.split(":").map((n) => parseInt(n || "0", 10));
  return (h || 0) * 60 + (m || 0);
}

export function detectConflicts(
  items: Array<{
    id: string;
    title: string;
    date: string;
    time?: string;
    endTime?: string;
  }>
): CalendarConflict[] {
  const conflicts: CalendarConflict[] = [];
  // group by date
  const byDate = new Map<string, typeof items>();
  for (const it of items) {
    const k = it.date;
    const arr = byDate.get(k) || [];
    arr.push(it);
    byDate.set(k, arr);
  }

  for (const [date, dayItems] of byDate.entries()) {
    // sort by start time
    const sorted = [...dayItems].sort(
      (a, b) => (toMinutes(a.time) || 0) - (toMinutes(b.time) || 0)
    );
    for (let i = 0; i < sorted.length; i++) {
      for (let j = i + 1; j < sorted.length; j++) {
        const A = sorted[i];
        const B = sorted[j];
        const aStart = toMinutes(A.time) || 0;
        const aEnd = toMinutes(A.endTime) ?? aStart + 60; // assume 1h if missing
        const bStart = toMinutes(B.time) || 0;
        const bEnd = toMinutes(B.endTime) ?? bStart + 60;
        const overlap = Math.max(
          0,
          Math.min(aEnd, bEnd) - Math.max(aStart, bStart)
        );
        if (overlap > 0) {
          conflicts.push({
            aId: A.id,
            bId: B.id,
            titleA: A.title,
            titleB: B.title,
            date,
            startA: A.time || "",
            endA: A.endTime,
            startB: B.time || "",
            endB: B.endTime,
          });
        }
      }
    }
  }
  return conflicts;
}<|MERGE_RESOLUTION|>--- conflicted
+++ resolved
@@ -8,6 +8,9 @@
   messageCount: number;
   lastSeen?: string;
   lastTasks?: Array<{ when: string; type: string; summary: string }>; // light activity log
+  preferences?: {
+    studyTimes?: string[];
+  };
 }
 
 export const BuddyMemoryStorage = {
@@ -33,6 +36,25 @@
     } catch (e) {
       console.warn("BuddyMemoryStorage.save failed", e);
     }
+  },
+  update(delta: Partial<BuddyMemory>) {
+    const current = this.load();
+    const next: BuddyMemory = {
+      ...current,
+      ...delta,
+      topics: Array.from(
+        new Set([...(current.topics || []), ...((delta.topics as string[]) || [])])
+      ).slice(0, 50),
+      messageCount:
+        (current.messageCount || 0) + (delta.messageCount ? delta.messageCount : 0),
+      lastSeen: new Date().toISOString(),
+      preferences: {
+        ...(current.preferences || {}),
+        ...((delta.preferences as any) || {}),
+      },
+    };
+    this.save(next);
+    return next;
   },
   clearActivity() {
     const mem = this.load();
@@ -78,11 +100,7 @@
   category: string;
   createdAt: string;
   source?: string;
-<<<<<<< HEAD
-  srs?: import("./srs").SrsState;
-=======
   srs?: import("./srs").SrsState; // spaced repetition state
->>>>>>> 2d1020f9
 }
 
 export interface StoredNote {
@@ -137,17 +155,7 @@
   Sunday: TimetableClass[];
 }
 
-// Buddy memory and preferences
-export interface BuddyMemory {
-  name?: string; // how the user prefers to be addressed
-  tone?: "friendly" | "formal"; // preferred tone
-  topics: string[]; // known interests/subjects
-  messageCount: number; // total interactions
-  lastSeen?: string; // ISO timestamp
-  preferences?: {
-    studyTimes?: string[]; // e.g., ["morning", "evening"]
-  };
-}
+// Buddy memory and preferences (see BuddyMemory interface above)
 
 // Flashcards Storage
 export const FlashcardStorage = {
@@ -204,7 +212,6 @@
   },
 
   upsertSrs: (id: string, srs: import("./srs").SrsState) => {
-<<<<<<< HEAD
     const existing = FlashcardStorage.load();
     const idx = existing.findIndex((c) => c.id === id);
     if (idx >= 0) {
@@ -213,14 +220,6 @@
       return existing[idx];
     }
     return null;
-=======
-    const all = FlashcardStorage.load();
-    const idx = all.findIndex((c) => c.id === id);
-    if (idx >= 0) {
-      all[idx] = { ...all[idx], srs };
-      FlashcardStorage.save(all);
-    }
->>>>>>> 2d1020f9
   },
 };
 
@@ -544,42 +543,7 @@
   },
 };
 
-// Buddy Memory Storage
-export const BuddyMemoryStorage = {
-  load(): BuddyMemory {
-    try {
-      const raw = localStorage.getItem("skippy-buddy-memory");
-      if (raw) return JSON.parse(raw);
-    } catch {}
-    return { topics: [], messageCount: 0 };
-  },
-  save(mem: BuddyMemory) {
-    try {
-      localStorage.setItem("skippy-buddy-memory", JSON.stringify(mem));
-    } catch (e) {
-      console.warn("BuddyMemory save failed", e);
-    }
-  },
-  update(delta: Partial<BuddyMemory>) {
-    const current = BuddyMemoryStorage.load();
-    const next: BuddyMemory = {
-      ...current,
-      ...delta,
-      topics: Array.from(
-        new Set([
-          ...(current.topics || []),
-          ...((delta.topics as string[]) || []),
-        ])
-      ),
-      messageCount:
-        (current.messageCount || 0) +
-        (delta.messageCount ? delta.messageCount : 0),
-      lastSeen: new Date().toISOString(),
-    };
-    BuddyMemoryStorage.save(next);
-    return next;
-  },
-};
+// BuddyMemoryStorage methods defined above
 
 // Calendar utils: detect time overlaps within a single day
 export type CalendarConflict = {
